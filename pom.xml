--- conflicted
+++ resolved
@@ -69,17 +69,13 @@
         <dependency>
             <groupId>org.mongodb</groupId>
             <artifactId>mongo-java-driver</artifactId>
-<<<<<<< HEAD
-            <version>2.10.1</version>
+            <version>2.11.1</version>
         </dependency>
         <dependency>
             <groupId>junit</groupId>
             <artifactId>junit</artifactId>
             <version>4.10</version>
             <scope>test</scope>
-=======
-            <version>2.11.1</version>
->>>>>>> 33a8ab88
         </dependency>
         <dependency>
             <groupId>org.elasticsearch</groupId>
