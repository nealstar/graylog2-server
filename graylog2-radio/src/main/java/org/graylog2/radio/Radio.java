--- conflicted
+++ resolved
@@ -129,10 +129,12 @@
 
         ProcessBufferProcessor[] processors = new ProcessBufferProcessor[processBufferProcessorCount];
 
-<<<<<<< HEAD
         for (int i = 0; i < processBufferProcessorCount; i++) {
-            processors[i] = processBufferProcessorFactory.create(this.processBufferWatermark, i, processBufferProcessorCount, transport);
-=======
+            processors[i] = processBufferProcessorFactory.create(this.processBufferWatermark,
+                                                                 i,
+                                                                 processBufferProcessorCount,
+                                                                 transport);
+        }
         // Set up transport.
         switch (configuration.getTransportType()) {
             case AMQP:
@@ -143,7 +145,6 @@
                 break;
             default:
                 throw new RuntimeException("Cannot map transport type to transport.");
->>>>>>> fee63c42
         }
 
         processBuffer = processBufferFactory.create(inputCache, processBufferWatermark);
